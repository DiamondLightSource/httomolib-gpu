import cupy as cp
import numpy as np
from httomolib.prep.normalize import normalize as normalize_cupy
from httomolib.recon.algorithm import (
    FBP_rec,
    SIRT_rec,
    CGLS_rec,
    reconstruct_tomopy_astra,
)
from numpy.testing import assert_allclose
from tomopy.prep.normalize import normalize
import time
import pytest
from cupy.cuda import nvtx

from tests import MaxMemoryHook


@cp.testing.gpu
def test_reconstruct_FBP_rec_1(data, flats, darks, ensure_clean_memory):
    recon_data = FBP_rec(
        normalize_cupy(data, flats, darks, cutoff=10, minus_log=True),
        np.linspace(0.0 * np.pi / 180.0, 180.0 * np.pi / 180.0, data.shape[0]),
        79.5,
    )
    recon_data = recon_data.get()
    assert_allclose(np.mean(recon_data), 0.000798, rtol=1e-07, atol=1e-6)
    assert_allclose(np.mean(recon_data, axis=(1, 2)).sum(), 0.102106, rtol=1e-05)
    assert_allclose(np.std(recon_data), 0.006293, rtol=1e-07, atol=1e-6)
    assert_allclose(np.median(recon_data), -0.000555, rtol=1e-07, atol=1e-6)
    assert recon_data.dtype == np.float32


@cp.testing.gpu
def test_reconstruct_FBP_rec_2(data, flats, darks, ensure_clean_memory):
    recon_data = FBP_rec(
        normalize_cupy(data, flats, darks, cutoff=20.5, minus_log=False),
        np.linspace(5.0 * np.pi / 360.0, 180.0 * np.pi / 360.0, data.shape[0]),
        15.5,
    )

    recon_data = recon_data.get()
    assert_allclose(np.mean(recon_data), -0.00015, rtol=1e-07, atol=1e-6)
    assert_allclose(
        np.mean(recon_data, axis=(1, 2)).sum(), -0.019142, rtol=1e-06, atol=1e-5
    )
    assert_allclose(np.std(recon_data), 0.003561, rtol=1e-07, atol=1e-6)
    assert recon_data.dtype == np.float32


@cp.testing.gpu
def test_reconstruct_FBP_hook(data, flats, darks, ensure_clean_memory):
    normalized = normalize_cupy(data, flats, darks, cutoff=10, minus_log=True)

    cp.get_default_memory_pool().free_all_blocks()
    cache = cp.fft.config.get_plan_cache()
    cache.clear()

    objrecon_size = data.shape[2]
    hook = MaxMemoryHook(normalized.size * normalized.itemsize)
    with hook:
        recon_data = FBP_rec(
            normalized,
            np.linspace(0.0 * np.pi / 180.0, 180.0 * np.pi / 180.0, data.shape[0]),
            79.5,
            objsize=objrecon_size,
        )

    # make sure estimator function is within range (80% min, 100% max)
    max_mem = hook.max_mem
    actual_slices = data.shape[1]
<<<<<<< HEAD
    estimated_slices, dtype_out, output_dims = FBP_rec.meta.calc_max_slices(1,
                                                       (data.shape[0], data.shape[2]),
                                                       normalized.dtype,
                                                       max_mem,
                                                       objsize=objrecon_size)
=======
    estimated_slices, _ = FBP_rec.meta.calc_max_slices(
        1,
        (data.shape[0], data.shape[2]),
        (objrecon_size, objrecon_size),
        normalized.dtype,
        max_mem,
    )
>>>>>>> fa4cd00b
    assert estimated_slices <= actual_slices
    assert estimated_slices / actual_slices >= 0.8

    recon_data = recon_data.get()
    assert_allclose(np.mean(recon_data), 0.00079770206, rtol=1e-6)
    assert_allclose(np.mean(recon_data, axis=(1, 2)).sum(), 0.10210582, rtol=1e-6)


@cp.testing.gpu
def test_reconstruct_SIRT_rec1(data, flats, darks, ensure_clean_memory):
    objrecon_size = data.shape[2]
    recon_data = SIRT_rec(
        normalize_cupy(data, flats, darks, cutoff=10, minus_log=True),
        np.linspace(0.0 * np.pi / 180.0, 180.0 * np.pi / 180.0, data.shape[0]),
        79.5,
        objsize=objrecon_size,
        iterations=10,
        nonnegativity=True,
    )
    recon_data = recon_data.get()
    assert_allclose(np.mean(recon_data), 0.0018447536, rtol=1e-07, atol=1e-6)
    assert_allclose(np.mean(recon_data, axis=(1, 2)).sum(), 0.23612846, rtol=1e-05)
    assert recon_data.dtype == np.float32


@cp.testing.gpu
def test_reconstruct_SIRT_hook(data, flats, darks, ensure_clean_memory):
    objrecon_size = data.shape[2]
    normalized = normalize_cupy(data, flats, darks, cutoff=10, minus_log=True)

    cp.get_default_memory_pool().free_all_blocks()
    cache = cp.fft.config.get_plan_cache()
    cache.clear()

    objrecon_size = data.shape[2]
    hook = MaxMemoryHook(normalized.size * normalized.itemsize)
    with hook:
        recon_data = SIRT_rec(
            normalized,
            np.linspace(0.0 * np.pi / 180.0, 180.0 * np.pi / 180.0, data.shape[0]),
            79.5,
            objsize=objrecon_size,
            iterations=2,
            nonnegativity=True,
        )

    # make sure estimator function is within range (80% min, 100% max)
    max_mem = hook.max_mem
    actual_slices = data.shape[1]
<<<<<<< HEAD
    estimated_slices, dtype_out, output_dims = SIRT_rec.meta.calc_max_slices(1,
                                                       (data.shape[0], data.shape[2]),
                                                       normalized.dtype,
                                                       max_mem,
                                                       objsize=objrecon_size)
=======
    estimated_slices, _ = SIRT_rec.meta.calc_max_slices(
        1,
        (data.shape[0], data.shape[2]),
        (objrecon_size, objrecon_size),
        normalized.dtype,
        max_mem,
    )
>>>>>>> fa4cd00b
    assert estimated_slices <= actual_slices
    assert estimated_slices / actual_slices >= 0.8


@cp.testing.gpu
def test_reconstruct_SIRT_hook2(ensure_clean_memory):
    np.random.seed(12345)
    data_host = np.random.random_sample(size=(1801, 10, 2560)).astype(np.float32) * 2.0
    data = cp.asarray(data_host, dtype=np.float32)

    objrecon_size = data.shape[2]
    cp.get_default_memory_pool().free_all_blocks()
    cache = cp.fft.config.get_plan_cache()
    cache.clear()

    objrecon_size = data.shape[2]
    hook = MaxMemoryHook(data.size * data.itemsize)
    with hook:
        recon_data = SIRT_rec(
            data,
            np.linspace(0.0 * np.pi / 180.0, 180.0 * np.pi / 180.0, data.shape[0]),
            1200,
            objsize=objrecon_size,
            iterations=2,
            nonnegativity=True,
        )

    # make sure estimator function is within range (80% min, 100% max)
    max_mem = hook.max_mem
    actual_slices = data.shape[1]
<<<<<<< HEAD
    estimated_slices, dtype_out, output_dims = SIRT_rec.meta.calc_max_slices(1,
                                                       (data.shape[0], data.shape[2]),
                                                       data.dtype,
                                                       max_mem,
                                                       objsize=objrecon_size)
=======
    estimated_slices, _ = SIRT_rec.meta.calc_max_slices(
        1,
        (data.shape[0], data.shape[2]),
        (objrecon_size, objrecon_size),
        data.dtype,
        max_mem,
    )
>>>>>>> fa4cd00b
    assert estimated_slices <= actual_slices
    assert estimated_slices / actual_slices >= 0.8


@cp.testing.gpu
def test_reconstruct_CGLS_rec1(data, flats, darks, ensure_clean_memory):
    objrecon_size = data.shape[2]
    recon_data = CGLS_rec(
        normalize_cupy(data, flats, darks, cutoff=10, minus_log=True),
        np.linspace(0.0 * np.pi / 180.0, 180.0 * np.pi / 180.0, data.shape[0]),
        79.5,
        objsize=objrecon_size,
        iterations=5,
        nonnegativity=True,
    )
    recon_data = recon_data.get()
    assert_allclose(np.mean(recon_data), 0.0021818762, rtol=1e-07, atol=1e-6)
    assert_allclose(np.mean(recon_data, axis=(1, 2)).sum(), 0.279187, rtol=1e-04)
    assert recon_data.dtype == np.float32


@cp.testing.gpu
def test_reconstruct_CGLS_hook(data, flats, darks, ensure_clean_memory):
    objrecon_size = data.shape[2]
    normalized = normalize_cupy(data, flats, darks, cutoff=10, minus_log=True)

    cp.get_default_memory_pool().free_all_blocks()
    cache = cp.fft.config.get_plan_cache()
    cache.clear()

    objrecon_size = data.shape[2]
    hook = MaxMemoryHook(normalized.size * normalized.itemsize)
    with hook:
        recon_data = CGLS_rec(
            normalized,
            np.linspace(0.0 * np.pi / 180.0, 180.0 * np.pi / 180.0, data.shape[0]),
            79.5,
            objsize=objrecon_size,
            iterations=2,
            nonnegativity=True,
        )

    # make sure estimator function is within range (80% min, 100% max)
    max_mem = hook.max_mem
    actual_slices = data.shape[1]
<<<<<<< HEAD
    estimated_slices, dtype_out, output_dims = CGLS_rec.meta.calc_max_slices(1,
                                                       (data.shape[0], data.shape[2]),                                                       
                                                       normalized.dtype,
                                                       max_mem,
                                                       objsize=objrecon_size)
=======
    estimated_slices, _ = CGLS_rec.meta.calc_max_slices(
        1,
        (data.shape[0], data.shape[2]),
        (objrecon_size, objrecon_size),
        normalized.dtype,
        max_mem,
    )
>>>>>>> fa4cd00b
    assert estimated_slices <= actual_slices
    assert estimated_slices / actual_slices >= 0.8


@cp.testing.gpu
def test_reconstruct_CGLS_hook2(ensure_clean_memory):
    np.random.seed(12345)
    data_host = np.random.random_sample(size=(1801, 10, 2560)).astype(np.float32) * 2.0
    data = cp.asarray(data_host, dtype=np.float32)

    objrecon_size = data.shape[2]
    cp.get_default_memory_pool().free_all_blocks()
    cache = cp.fft.config.get_plan_cache()
    cache.clear()

    objrecon_size = data.shape[2]
    hook = MaxMemoryHook(data.size * data.itemsize)
    with hook:
        recon_data = CGLS_rec(
            data,
            np.linspace(0.0 * np.pi / 180.0, 180.0 * np.pi / 180.0, data.shape[0]),
            1200,
            objsize=objrecon_size,
            iterations=2,
            nonnegativity=True,
        )

    # make sure estimator function is within range (80% min, 100% max)
    max_mem = hook.max_mem
    actual_slices = data.shape[1]
<<<<<<< HEAD
    estimated_slices, dtype_out, output_dims = CGLS_rec.meta.calc_max_slices(1,
                                                       (data.shape[0], data.shape[2]),                                                       
                                                       data.dtype,
                                                       max_mem,
                                                       objsize=objrecon_size)
=======
    estimated_slices, _ = CGLS_rec.meta.calc_max_slices(
        1,
        (data.shape[0], data.shape[2]),
        (objrecon_size, objrecon_size),
        data.dtype,
        max_mem,
    )
>>>>>>> fa4cd00b
    assert estimated_slices <= actual_slices
    assert estimated_slices / actual_slices >= 0.8


def test_reconstruct_tomopy_fbp_cuda(
    host_data, host_flats, host_darks, ensure_clean_memory
):
    data = normalize(host_data, host_flats, host_darks, cutoff=15.0)
    angles = np.linspace(0.0 * np.pi / 180.0, 180.0 * np.pi / 180.0, data.shape[0])

    recon_data_tomopy = reconstruct_tomopy_astra(
        data, angles, 79.5, algorithm="FBP_CUDA"
    )

    assert_allclose(np.mean(recon_data_tomopy), 0.008697214, rtol=1e-07, atol=1e-8)
    assert_allclose(np.mean(recon_data_tomopy, axis=(1, 2)).sum(), 1.113243, rtol=1e-06)
    assert_allclose(np.median(recon_data_tomopy), 0.007031, rtol=1e-07, atol=1e-6)
    assert_allclose(np.std(recon_data_tomopy), 0.009089365, rtol=1e-07, atol=1e-8)

    #: check that the reconstructed data is of type float32
    assert recon_data_tomopy.dtype == np.float32


@cp.testing.gpu
@pytest.mark.perf
def test_FBP_rec_performance(ensure_clean_memory):
    dev = cp.cuda.Device()
    data_host = np.random.random_sample(size=(1801, 5, 2560)).astype(np.float32) * 2.0
    data = cp.asarray(data_host, dtype=np.float32)
    angles = np.linspace(0.0 * np.pi / 180.0, 180.0 * np.pi / 180.0, data.shape[0])
    cor = 79.5

    # cold run first
    FBP_rec(data, angles, cor)
    dev.synchronize()

    start = time.perf_counter_ns()
    nvtx.RangePush("Core")
    for _ in range(10):
        FBP_rec(data, angles, cor)
    nvtx.RangePop()
    dev.synchronize()
    duration_ms = float(time.perf_counter_ns() - start) * 1e-6 / 10

    assert "performance in ms" == duration_ms<|MERGE_RESOLUTION|>--- conflicted
+++ resolved
@@ -69,21 +69,11 @@
     # make sure estimator function is within range (80% min, 100% max)
     max_mem = hook.max_mem
     actual_slices = data.shape[1]
-<<<<<<< HEAD
     estimated_slices, dtype_out, output_dims = FBP_rec.meta.calc_max_slices(1,
                                                        (data.shape[0], data.shape[2]),
                                                        normalized.dtype,
                                                        max_mem,
                                                        objsize=objrecon_size)
-=======
-    estimated_slices, _ = FBP_rec.meta.calc_max_slices(
-        1,
-        (data.shape[0], data.shape[2]),
-        (objrecon_size, objrecon_size),
-        normalized.dtype,
-        max_mem,
-    )
->>>>>>> fa4cd00b
     assert estimated_slices <= actual_slices
     assert estimated_slices / actual_slices >= 0.8
 
@@ -133,21 +123,11 @@
     # make sure estimator function is within range (80% min, 100% max)
     max_mem = hook.max_mem
     actual_slices = data.shape[1]
-<<<<<<< HEAD
     estimated_slices, dtype_out, output_dims = SIRT_rec.meta.calc_max_slices(1,
                                                        (data.shape[0], data.shape[2]),
                                                        normalized.dtype,
                                                        max_mem,
                                                        objsize=objrecon_size)
-=======
-    estimated_slices, _ = SIRT_rec.meta.calc_max_slices(
-        1,
-        (data.shape[0], data.shape[2]),
-        (objrecon_size, objrecon_size),
-        normalized.dtype,
-        max_mem,
-    )
->>>>>>> fa4cd00b
     assert estimated_slices <= actual_slices
     assert estimated_slices / actual_slices >= 0.8
 
@@ -178,21 +158,11 @@
     # make sure estimator function is within range (80% min, 100% max)
     max_mem = hook.max_mem
     actual_slices = data.shape[1]
-<<<<<<< HEAD
     estimated_slices, dtype_out, output_dims = SIRT_rec.meta.calc_max_slices(1,
                                                        (data.shape[0], data.shape[2]),
                                                        data.dtype,
                                                        max_mem,
                                                        objsize=objrecon_size)
-=======
-    estimated_slices, _ = SIRT_rec.meta.calc_max_slices(
-        1,
-        (data.shape[0], data.shape[2]),
-        (objrecon_size, objrecon_size),
-        data.dtype,
-        max_mem,
-    )
->>>>>>> fa4cd00b
     assert estimated_slices <= actual_slices
     assert estimated_slices / actual_slices >= 0.8
 
@@ -238,21 +208,12 @@
     # make sure estimator function is within range (80% min, 100% max)
     max_mem = hook.max_mem
     actual_slices = data.shape[1]
-<<<<<<< HEAD
     estimated_slices, dtype_out, output_dims = CGLS_rec.meta.calc_max_slices(1,
                                                        (data.shape[0], data.shape[2]),                                                       
                                                        normalized.dtype,
                                                        max_mem,
                                                        objsize=objrecon_size)
-=======
-    estimated_slices, _ = CGLS_rec.meta.calc_max_slices(
-        1,
-        (data.shape[0], data.shape[2]),
-        (objrecon_size, objrecon_size),
-        normalized.dtype,
-        max_mem,
-    )
->>>>>>> fa4cd00b
+
     assert estimated_slices <= actual_slices
     assert estimated_slices / actual_slices >= 0.8
 
@@ -283,21 +244,11 @@
     # make sure estimator function is within range (80% min, 100% max)
     max_mem = hook.max_mem
     actual_slices = data.shape[1]
-<<<<<<< HEAD
     estimated_slices, dtype_out, output_dims = CGLS_rec.meta.calc_max_slices(1,
                                                        (data.shape[0], data.shape[2]),                                                       
                                                        data.dtype,
                                                        max_mem,
                                                        objsize=objrecon_size)
-=======
-    estimated_slices, _ = CGLS_rec.meta.calc_max_slices(
-        1,
-        (data.shape[0], data.shape[2]),
-        (objrecon_size, objrecon_size),
-        data.dtype,
-        max_mem,
-    )
->>>>>>> fa4cd00b
     assert estimated_slices <= actual_slices
     assert estimated_slices / actual_slices >= 0.8
 
