#!/usr/bin/env python3
# -*- coding: utf-8 -*-
# ---------------------------------------------------------------------------
# Copyright 2022 Diamond Light Source Ltd.
#
# Licensed under the Apache License, Version 2.0 (the "License");
# you may not use this file except in compliance with the License.
# You may obtain a copy of the License at
#
#     http://www.apache.org/licenses/LICENSE-2.0
#
# Unless required by applicable law or agreed to in writing, software
# distributed under the License is distributed on an "AS IS" BASIS,
# WITHOUT WARRANTIES OR CONDITIONS OF ANY KIND, either express or implied.
# See the License for the specific language governing permissions and
# limitations under the License.
# ---------------------------------------------------------------------------
# Created By  : Tomography Team at DLS <scientificsoftware@diamond.ac.uk>
# Created Date: 01 November 2022
# version ='0.1'
# ---------------------------------------------------------------------------
"""Modules for raw projection data normalization"""

import cupy as cp
import nvtx
from cupy import float32, log, mean, ndarray

__all__ = [
    'normalize_cupy',
    'normalize_raw_cuda'
]

<<<<<<< HEAD

def normalize_raw_cuda(
    data: ndarray,
    flats: ndarray,
    darks: ndarray,
    gpu_id : int = 0,
    cutoff: float = 10.0,
    minus_log: bool = False,
    nonnegativity: bool = False
) -> ndarray:
    """
    Normalize raw projection data using the flat and dark field projections.
    This is a raw CUDA kernel implementation with CuPy wrappers.

    Parameters
    ----------
    data : cp.ndarray
        Projection data as a CuPy array.
    flats : cp.ndarray
        3D flat field data as a CuPy array.
    darks : cp.ndarray
        3D dark field data as a CuPy array.
    gpu_id : int, optional
        A GPU device index to perform operation on.
    cutoff : float, optional
        Permitted maximum value for the normalised data.
    minus_log : bool, optional
        Apply negative log to the normalised data.
    nonnegativity : bool, optional
        Remove negative values in the normalised data.

    Returns
    -------
    cp.ndarray
        Normalised 3D tomographic data as a CuPy array.
    """
    cp.cuda.Device(gpu_id).use()

    if data.ndim != 3:
        raise ValueError("Input data must be a 3D stack of projections")
    dark0 = mean(darks, axis=0, dtype=float32)
    flat0 = mean(flats, axis=0, dtype=float32)
    out = cp.zeros(data.shape, dtype=float32)

    # Define grid dims based on:
    # - Size of image
    # - Hardcoded thread block dims 8x8
    block_x = 8
    block_y = 8
    block_z = 8
    block_dims = (block_x, block_y, block_z)
    # Calculate grid dims based on wanting to cover all projections during
    # normalisation
    grid_x = int(cp.ceil(data.shape[2] / block_x))
    grid_y = int(cp.ceil(data.shape[1] / block_y))
    grid_z = int(cp.ceil(data.shape[0] / block_z))
    grid_dims = (grid_x, grid_y, grid_z)
    params = (data, flat0, dark0, out, float32(1e-6),
              float32(cutoff), minus_log, nonnegativity, data.shape[0],
              data.shape[1], data.shape[2])
    norm_kernel(grid_dims, block_dims, params)

    return out


norm_kernel = cp.RawKernel(r"""
extern "C" __global__ void normalize(const unsigned short* data,
                                     const float* flat, const float* dark,
                                     float* out, float eps, float cutoff,
                                     bool minus_log, bool nonnegativity,
                                     int num_angles, int height, int width) {
    int i = blockDim.x * blockIdx.x + threadIdx.x;
    int j = blockDim.y * blockIdx.y + threadIdx.y;
    int k = blockDim.z * blockIdx.z + threadIdx.z;
    int tid = i + (j * width) + (height * width * k);

    // TODO: calculate mean of darks along axis 0 (ie, the average of all darks
    // images)

    // TODO: calculate mean of flats along axis 0 (ie, the average of all flats
    // images)

    if (tid < width * height * num_angles) {
        float denom = flat[i + (j * width)] - dark[i + (j * width)];
        if (denom < eps) {
            denom = eps;
        }

        // Apply cutoff
        float tmp = (float(data[tid]) - dark[i + (j * width)]) / denom;
        if (tmp > cutoff) {
            tmp = cutoff;
        }

        // Apply negative log
        if (minus_log) {
            tmp = -log(tmp);
        }

        // Takes out zero and negative values
        if (nonnegativity && tmp < 0.0) {
            tmp = 0.0;
        }

        out[tid] = tmp;

    }
}""", "normalize")


#: CuPy implementation with higher memory footprint than normalize_raw_cuda.
=======
@nvtx.annotate()
>>>>>>> ae78dc1a
def normalize_cupy(
    data: ndarray,
    flats: ndarray,
    darks: ndarray,
    gpu_id : int = 0,
    cutoff: float = 10.0,
    minus_log: bool = False,
    nonnegativity: bool = False,
    remove_nans: bool = False
) -> ndarray:
    """
    Normalize raw projection data using the flat and dark field projections.    

    Parameters
    ----------
    data : ndarray
        3D stack of projections as a CuPy array.
    flats : ndarray
        2D or 3D flat field data as a CuPy array.
    darks : ndarray
        2D or 3D dark field data as a CuPy array.
    gpu_id : int, optional
        A GPU device index to perform operation on.
    cutoff : float, optional
        Permitted maximum value for the normalised data.
    minus_log : bool, optional
        Apply negative log to the normalised data.
    nonnegativity : bool, optional
        Remove negative values in the normalised data.
    remove_nans : bool, optional
        Remove NaN values in the normalised data.
        
    Returns
    -------
    ndarray
        Normalised 3D tomographic data as a CuPy array.
    """
    cp.cuda.Device(gpu_id).use()
    
    darks = mean(darks, axis=0, dtype=float32)
    flats = mean(flats, axis=0, dtype=float32)
    
    if data.ndim != 3:
        raise ValueError("Input data must be a 3D stack of projections")

    if flats.ndim == 2:
        flats = flats[cp.newaxis, :, :]
    if darks.ndim == 2:
        darks = darks[cp.newaxis, :, :]

    if flats.ndim not in (2, 3):
        raise ValueError("Input flats must be 2D or 3D data only")

    if darks.ndim not in (2, 3):
        raise ValueError("Input darks must be 2D or 3D data only")

    # replicates tomopy implementation
    lowval_threshold = cp.float32(1e-6)
    denom = (flats - darks)
    denom[denom < lowval_threshold] = lowval_threshold
    data = (data - darks) / denom
    data[data > cutoff] = cutoff

    if minus_log:
        data = -log(data)
    if nonnegativity:
        data[data < 0.0] = 0.0
    if remove_nans:
        data[cp.isnan(data)] = 0

    return data<|MERGE_RESOLUTION|>--- conflicted
+++ resolved
@@ -30,8 +30,6 @@
     'normalize_raw_cuda'
 ]
 
-<<<<<<< HEAD
-
 def normalize_raw_cuda(
     data: ndarray,
     flats: ndarray,
@@ -142,9 +140,7 @@
 
 
 #: CuPy implementation with higher memory footprint than normalize_raw_cuda.
-=======
 @nvtx.annotate()
->>>>>>> ae78dc1a
 def normalize_cupy(
     data: ndarray,
     flats: ndarray,
