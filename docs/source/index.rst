.. include:: ../../README.rst

.. _intro_content:

.. toctree::
    :caption: Introduction
    :maxdepth: 2
    :glob:

    introduction/about

.. _jn_examples:

.. _reference_content:

.. toctree::
    :caption: Reference guides
    :maxdepth: 2

    reference/methods
    reference/api
    bibliography/biblio

.. toctree::
    :caption: Examples
    :titlesonly:
    :hidden:

    examples/pipeline1_FBP
    examples/pipeline2_iterative
    examples/Cor_largesino
<<<<<<< HEAD
    examples/DistortionCorr      
=======
    examples/DistortionCorr

.. _reference_content:

.. toctree::
    :caption: Reference guides
    :maxdepth: 2

    reference/api
    bibliography/biblio
>>>>>>> 053e780a
<|MERGE_RESOLUTION|>--- conflicted
+++ resolved
@@ -29,17 +29,4 @@
     examples/pipeline1_FBP
     examples/pipeline2_iterative
     examples/Cor_largesino
-<<<<<<< HEAD
-    examples/DistortionCorr      
-=======
-    examples/DistortionCorr
-
-.. _reference_content:
-
-.. toctree::
-    :caption: Reference guides
-    :maxdepth: 2
-
-    reference/api
-    bibliography/biblio
->>>>>>> 053e780a
+    examples/DistortionCorr