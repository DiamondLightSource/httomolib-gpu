name: httomolib
channels:
  - conda-forge
  - anaconda
<<<<<<< HEAD
  - astra-toolbox
=======
>>>>>>> db145966
  - savu-dep
dependencies:
  - conda-forge::cupy
  - conda-forge::numpy
  - conda-forge::tomopy
  - conda-forge::python
  - conda-forge::pytest
  - conda-forge::pytest-xdist
  - conda-forge::imageio
  - anaconda::ipython
  - anaconda::h5py
<<<<<<< HEAD
  - astra-toolbox::astra-toolbox
  - savu-dep::tomobar
=======
  - savu-dep::larix
>>>>>>> db145966
<|MERGE_RESOLUTION|>--- conflicted
+++ resolved
@@ -2,10 +2,7 @@
 channels:
   - conda-forge
   - anaconda
-<<<<<<< HEAD
   - astra-toolbox
-=======
->>>>>>> db145966
   - savu-dep
 dependencies:
   - conda-forge::cupy
@@ -17,9 +14,6 @@
   - conda-forge::imageio
   - anaconda::ipython
   - anaconda::h5py
-<<<<<<< HEAD
   - astra-toolbox::astra-toolbox
   - savu-dep::tomobar
-=======
-  - savu-dep::larix
->>>>>>> db145966
+  - savu-dep::larix